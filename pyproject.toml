[build-system]
requires = ["setuptools>=61.0", "setuptools-scm"]
build-backend = "setuptools.build_meta"

[tool.setuptools.packages.find]
where = ["."]

[project]
name = "scaaml"
authors = [
   { name="Elie Bursztein"},
   { name="Luca Invernizzi"},
   { name="Karel Král"},
   { name="Jean-Michel Picod"},
]
description = "Side Channel Attack Assisted with Machine Learning"
readme = "README.md"
requires-python = ">=3.10"
keywords = ["machine learning", "dataset", "side channel attack"]
license = {text = "Apache License 2.0"}
classifiers = [
    "Development Status :: 5 - Production/Stable",
    "Environment :: Console",
    "Framework :: Jupyter",
    "License :: OSI Approved :: Apache Software License",
    "Intended Audience :: Science/Research",
    "Programming Language :: Python :: 3",
    "Topic :: Scientific/Engineering :: Artificial Intelligence",
]
dynamic = ["version"]
dependencies = [
    "Pillow",
    "chipwhisperer",
    "colorama",
    "cryptography",
    "matplotlib",
    "networkx[default]",
    "numpy",
    "pandas",
<<<<<<< HEAD
    "picosdk",
=======
>>>>>>> 345672b3
    "pip",
    "pygments",
    "pytest",
    "pyvisa",
    "pyvisa-py",
    "scipy",
    "semver",
    "setuptools",
    "tabulate",
    "tensorflow",
    "termcolor",
    "tqdm",
    "wheel",
]

[tool.setuptools.dynamic]
version = {attr = "scaaml.__version__"}

[project.optional-dependencies]

[project.scripts]

[project.urls]
"Homepage" = "https://github.com/google/scaaml"
"Bug Tracker" = "https://github.com/google/scaaml"

[tool.setuptools.package-data]
scaaml = ["py.typed"]<|MERGE_RESOLUTION|>--- conflicted
+++ resolved
@@ -37,10 +37,7 @@
     "networkx[default]",
     "numpy",
     "pandas",
-<<<<<<< HEAD
     "picosdk",
-=======
->>>>>>> 345672b3
     "pip",
     "pygments",
     "pytest",
