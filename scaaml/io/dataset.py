--- conflicted
+++ resolved
@@ -47,15 +47,6 @@
 
 class Dataset():
     """Dataset class."""
-<<<<<<< HEAD
-    # Valid split values.
-    TRAIN_SPLIT = "train"
-    TEST_SPLIT = "test"
-    HOLDOUT_SPLIT = "holdout"
-    SPLITS = (TRAIN_SPLIT, TEST_SPLIT, HOLDOUT_SPLIT)
-    # Largest possible part number.
-    MAX_PART_NUMBER = 10
-=======
     # Valid split values (used also as directory names).
     # Define split type, keep compatibility (Literal was introduced in
     # Python3.8).
@@ -68,7 +59,8 @@
     HOLDOUT_SPLIT: SPLIT_T = "holdout"
     SPLITS: Tuple[SPLIT_T, SPLIT_T,
                   SPLIT_T] = (TRAIN_SPLIT, TEST_SPLIT, HOLDOUT_SPLIT)
->>>>>>> 9fabc512
+    # Largest possible part number.
+    MAX_PART_NUMBER = 10
 
     def __init__(
         self,
