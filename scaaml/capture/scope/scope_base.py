--- conflicted
+++ resolved
@@ -16,13 +16,9 @@
 from abc import ABC, abstractmethod
 from typing import Optional, Union
 
-<<<<<<< HEAD
-from scaaml.capture.scope.chipwhisperer_scope import ChipwhispererScope
-=======
 from chipwhisperer.capture.scopes import OpenADC
 
 from scaaml.capture.scope.ps6424e import Pico6424E
->>>>>>> 09fb7e08
 
 
 class AbstractSScope(ABC):
@@ -36,11 +32,7 @@
           offset: Number of samples to wait after trigger event occurred before
             starting recording data.
         """
-<<<<<<< HEAD
-        self._scope: Optional[ChipwhispererScope] = None
-=======
         self._scope: Optional[Union[OpenADC, Pico6424E]] = None
->>>>>>> 09fb7e08
         self._samples: int = samples
         self._offset: int = offset
 
@@ -62,10 +54,6 @@
         """
 
     @property
-<<<<<<< HEAD
-    def scope(self) -> Optional[ChipwhispererScope]:
-=======
     def scope(self) -> Optional[Union[OpenADC, Pico6424E]]:
->>>>>>> 09fb7e08
         """Scope object for chipwhisperer API."""
         return self._scope