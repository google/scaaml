--- conflicted
+++ resolved
@@ -14,11 +14,8 @@
 """Context manager for the scope."""
 
 import base64
-<<<<<<< HEAD
 from copy import deepcopy
-=======
 from pathlib import Path
->>>>>>> 472159a3
 import time
 from typing import Any, Dict, List, Optional, Tuple
 import xml.etree.ElementTree as ET
@@ -31,11 +28,7 @@
 from scaaml.capture.scope.lecroy.lecroy_communication import LeCroyCommunication
 from scaaml.capture.scope.lecroy.lecroy_communication import LeCroyCommunicationSocket
 from scaaml.capture.scope.lecroy.lecroy_communication import LeCroyCommunicationVisa
-<<<<<<< HEAD
-from scaaml.capture.scope.lecroy.types import LECROY_CHANNEL_NAME_T, LECROY_COMMUNICATION_CLASS_NAME
-=======
-from scaaml.capture.scope.lecroy.types import LECROY_CAPTURE_AREA, LECROY_CHANNEL_NAME_T
->>>>>>> 472159a3
+from scaaml.capture.scope.lecroy.types import LECROY_CAPTURE_AREA, LECROY_CHANNEL_NAME_T, LECROY_COMMUNICATION_CLASS_NAME
 from scaaml.capture.scope.scope_template import ScopeTemplate
 from scaaml.io import Dataset
 
@@ -422,7 +415,6 @@
             "lecroy_firmware_level": firmware_level,
         }
 
-<<<<<<< HEAD
     def get_scope_answers(self) -> Dict[str, str]:
         """Return actual scope settings. When adding a scope setting the closes
         valid value is used or the setting is ignored. These are results of
@@ -476,7 +468,7 @@
             query = setup_command["query"]
             query = query.format(**wildcards)
             self._scope_answers[query] = self._scope_communication.query(query)
-=======
+
     def retrieve_file(self, source_file_path: str,
                       destination_file_path: Path) -> int:
         r"""Transfer a file and return how many bytes were transfered.
@@ -583,5 +575,4 @@
 
         # Delete the file
         self._scope_communication.write(
-            f"DELETE_FILE DISK,HDD,FILE,'{file_path}'")
->>>>>>> 472159a3
+            f"DELETE_FILE DISK,HDD,FILE,'{file_path}'")