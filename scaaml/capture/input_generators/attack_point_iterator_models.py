# Copyright 2024 Google LLC
#
# Licensed under the Apache License, Version 2.0 (the "License");
# you may not use this file except in compliance with the License.
# You may obtain a copy of the License at
#
#      http://www.apache.org/licenses/LICENSE-2.0
#
# Unless required by applicable law or agreed to in writing, software
# distributed under the License is distributed on an "AS IS" BASIS,
# WITHOUT WARRANTIES OR CONDITIONS OF ANY KIND, either express or implied.
# See the License for the specific language governing permissions and
# limitations under the License.
"""Pydantic models for the attack point iterator."""
from pydantic import BaseModel, model_validator
from typing import Any, Dict, Iterator, Literal, List, TypeAlias, Union

from scaaml.capture.input_generators.attack_point_iterator_exceptions import ListNotPrescribedLengthException
from scaaml.capture.input_generators.input_generators import balanced_generator, unrestricted_generator

AttackPointIteratorT = Iterator[Dict[str, Any]]


class ConstantIteratorModel(BaseModel):
    """
    Attack point iterator pydantic model that iterates over given constants.
    
    Args:
        operation (str): The operation of the iterator
        represents what the iterator does and what 
        arguments should be present.

        name (str): The name represents the key name of the value.

        length (int): The prescribed length for each list in values.
        If one of the lists isn't the same length as this variable
        it will raise an ListNotPrescribedLengthException.

        values (List[List[int]]): List of lists of ints that gets
        iterated through.
    """
    operation: Literal["constants"] = "constants"
    name: str
    length: int
    values: List[List[int]]

    @model_validator(mode="after")
    def check(self) -> "ConstantIteratorModel":
        for value in self.values:
            if len(value) != self.length:
                raise ListNotPrescribedLengthException(
                    f"The prescribed length is {self.length} and \
                    the length of {value} is {len(value)}.")
        return self

    def __len__(self) -> int:
        """Return the number of iterated elements."""
        return len(self.values)

<<<<<<< HEAD
    def iter(self) -> AttackPointIteratorT:
        """This function returns an Iterator of the items that should be
        iterated through."""
=======
    def items(self) -> AttackPointIteratorT:
>>>>>>> 3ebf8c2e
        return iter({self.name: value} for value in self.values)

    def get_generated_keys(self) -> List[str]:
        return [self.name]


class GeneratedIteratorModel(BaseModel):
    """
    Attack point iterator pydantic model that iterates over
    the balanced and unrestricted generator.

    operation (str): The operation of the iterator
        represents what the iterator does and what 
        arguments should be present.

    name (str): The name represents the key name of the value.
    
    length (int): Length of each yielded array for the generator.

    bunches (int): How many bunches to return (yields `bunches * elements`
        random arrays) for the generator.
    
    elements (int): Each array contains numbers in `range(elements)`
        for the generator.
    """

    operation: Literal["balanced_generator", "unrestricted_generator"]
    name: str
    length: int
    bunches: int = 1
    elements: int = 256

    def __len__(self) -> int:
        """Return the number of iterated elements."""
        return self.bunches * self.elements

    def items(self) -> AttackPointIteratorT:
        """This function returns an Iterator of the items that should be
        iterated through."""
        if self.operation == "balanced_generator":
            generator = balanced_generator
        elif self.operation == "unrestricted_generator":
            generator = unrestricted_generator
        else:
            raise ValueError(f"Unknown generator type: {self.operation}")

        return iter({self.name: value} for value in generator(
            length=self.length, bunches=self.bunches, elements=self.elements))

    def get_generated_keys(self) -> List[str]:
        return [self.name]


BasicIteratorModels: TypeAlias = Union[ConstantIteratorModel,
                                       GeneratedIteratorModel]<|MERGE_RESOLUTION|>--- conflicted
+++ resolved
@@ -57,13 +57,7 @@
         """Return the number of iterated elements."""
         return len(self.values)
 
-<<<<<<< HEAD
-    def iter(self) -> AttackPointIteratorT:
-        """This function returns an Iterator of the items that should be
-        iterated through."""
-=======
     def items(self) -> AttackPointIteratorT:
->>>>>>> 3ebf8c2e
         return iter({self.name: value} for value in self.values)
 
     def get_generated_keys(self) -> List[str]:
