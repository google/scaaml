# Copyright 2021 Google LLC
#
# Licensed under the Apache License, Version 2.0 (the "License");
# you may not use this file except in compliance with the License.
# You may obtain a copy of the License at
#
#     https://www.apache.org/licenses/LICENSE-2.0
#
# Unless required by applicable law or agreed to in writing, software
# distributed under the License is distributed on an "AS IS" BASIS,
# WITHOUT WARRANTIES OR CONDITIONS OF ANY KIND, either express or implied.
# See the License for the specific language governing permissions and
# limitations under the License.
"""CaptureRunner runs the capture."""
from typing import Dict, Tuple

import chipwhisperer as cw

from scaaml.capture.capture_runner import AbstractCaptureRunner
from scaaml.capture.aes.crypto_input import CryptoInput
from scaaml.capture.crypto_alg import AbstractSCryptoAlgorithm


class CaptureRunner(AbstractCaptureRunner):
    """Class for capturing the dataset."""

    def get_crypto_input(self, kt_element) -> CryptoInput:
        """Process single element from ResumeKTI and return information for
        the crypto algorithm.

        Args:
          kt_element: Single element received from looping over ResumeKTI
            instance. A pair of np arrays.

        Returns: An instance of input of cryptographic algorithm (an object
          holding a key and plaintext).
        """
        return CryptoInput(kt_element=kt_element)

    def capture_trace(self, crypto_input: CryptoInput):
        """Try to capture a single trace.

        Args:
          crypto_input: The input for the cryptographic algorithm.

        Returns: The captured trace. None if the capture failed.
          See cw documentation for description of the trace.

        Raises:
          Warning, OSError: If cw.capture_trace raises.
          AssertionError: If the textin in the trace is different from
            plaintext.
        """
        # Convert to cw bytearray, which has nicer __str__ and __repr__.
        plaintext = cw.common.utils.util.bytearray(crypto_input.plaintext)
        key = cw.common.utils.util.bytearray(crypto_input.key)

        # Get the scope object.
        scope = self._scope.scope
        assert scope is not None

        # Get a target from Optional[TargetTypes].
        target = self._communication.target
        assert target is not None

        # Capture the trace.
<<<<<<< HEAD
        trace = cw.capture_trace(scope=scope,
                                 target=target,
                                 plaintext=plaintext,
                                 key=key)
=======
        # TODO(issue #79): Allow typechecking of this call.
        trace = cw.capture_trace(
            scope=scope,  # type: ignore
            target=target,
            plaintext=plaintext,
            key=key)
>>>>>>> 09fb7e08
        return trace

    def get_attack_points_and_measurement(self,
                                          crypto_alg: AbstractSCryptoAlgorithm,
                                          crypto_input) -> Tuple[Dict, Dict]:
        """Get attack points and measurement. Repeat capture if necessary.
        Raises if hardware fails.

        Args:
          crypto_alg: The object used to get attack points.
          crypto_input: Representation of the input of the cryptographic
            algorithm.

        Returns: Attack points and physical measurement. These are to be used
          directly by scaaml.io.Dataset.write_example. Returns a pair of
          dictionaries (attack_points, measurement).

        Raises: If capturing failed in an unrecoverable way.
        """
        while True:  # Make sure to capture the trace.
            trace = self.capture_trace(crypto_input=crypto_input)
            if trace:
                assert trace.textin == crypto_input.plaintext
                attack_points = crypto_alg.attack_points(
                    plaintext=crypto_input.plaintext, key=crypto_input.key)
                measurement = {
                    "trace1": trace.wave,
                }
                return attack_points, measurement<|MERGE_RESOLUTION|>--- conflicted
+++ resolved
@@ -64,19 +64,13 @@
         assert target is not None
 
         # Capture the trace.
-<<<<<<< HEAD
-        trace = cw.capture_trace(scope=scope,
-                                 target=target,
-                                 plaintext=plaintext,
-                                 key=key)
-=======
         # TODO(issue #79): Allow typechecking of this call.
         trace = cw.capture_trace(
             scope=scope,  # type: ignore
             target=target,
             plaintext=plaintext,
             key=key)
->>>>>>> 09fb7e08
+
         return trace
 
     def get_attack_points_and_measurement(self,
