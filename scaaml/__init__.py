--- conflicted
+++ resolved
@@ -26,8 +26,4 @@
 
   semver.compare is used to compare two versions of the SCAAML library.
 """
-<<<<<<< HEAD
-__version__ = "3.0.0"
-=======
-__version__ = "2.0.0"
->>>>>>> 74f1aa8b
+__version__ = "3.0.0"